--- conflicted
+++ resolved
@@ -39,144 +39,7 @@
 
 _LOGGER = logging.getLogger(__name__)
 
-<<<<<<< HEAD
-def propagate(machine=None, bmstate=None, from_element=None, to_element=None,
-              monitor=None, **kws):
-    """Propagate ``BeamState``.
-
-    Parameters
-    ----------
-    machine :
-        FLAME machine object.
-    bmstate :
-        BeamState object.
-    from_element : int
-        Element index of start point, if not set, will be the first element.
-    to_element : int
-        Element index of end point, if not set, will be the last element.
-    monitor : list
-        List of element indice selected as states monitors, if set -1, will be
-        a list of only last element.
-
-    Keyword Arguments
-    -----------------
-    latfile : str
-        FLAME lattice file.
-
-    Returns
-    -------
-    tuple
-        None if failed, else tuple of ``(r, bs)``, where ``r`` is list of
-        results at each monitor points, ``bs`` is ``BeamState`` object
-        after the last monitor point.
-
-    See Also
-    --------
-    BeamState : FLAME beam state class created for ``MomentMatrix`` type.
-    """
-    _latfile = kws.get('latfile', None)
-    _machine = machine
-    _m = machine_setter(_latfile, _machine, 'propagate')
-    if _m is None:
-        return None
-    if bmstate is None:
-        bs = BeamState(_m.allocState({}))
-    else:
-        bs = bmstate
-
-    vstart = 0 if from_element is None else from_element
-    vend = len(_m) - 1 if to_element is None else to_element
-    obs = [vend] if monitor == -1 else monitor
-
-    vmax = vend - vstart + 1
-    s = bs.state
-    r = _m.propagate(s, start=vstart, max=vmax, observe=obs)
-    bs.state = s
-    return r, bs
-
-
-def configure(machine=None, econf=None, **kws):
-    """Configure FLAME machine.
-
-    Parameters
-    ----------
-    machine :
-        FLAME machine object.
-    econf : (list of) dict
-        Element configuration(s).
-
-    Keyword Arguments
-    -----------------
-    latfile : str
-        FLAME lattice file.
-    c_idx : int
-        Element index.
-    c_dict : dict
-        Configuration dict.
-
-    Returns
-    -------
-    m : New FLAME machine object
-        None if failed, else new machine object.
-
-    Note
-    ----
-    If wanna configure FLAME machine by conventional way, then *c_idx* and
-    *c_dict* could be used, e.g. reconfigure one corrector of ``m``:
-    ``configure(machine=m, c_idx=10, c_dict={'theta_x': 0.001})``
-    which is just the same as: ``m.reconfigure(10, {'theta_x': 0.001})``.
-
-    Examples
-    --------
-    >>> from flame import Machine
-    >>> from phantasy import flameutils
-    >>>
-    >>> latfile = 'test.lat'
-    >>> m = Machine(open(latfile, 'r'))
-    >>>
-    >>> # reconfigure one element
-    >>> e1 = flameutils.get_element(_machine=m, index=1)[0]
-    >>> print(e1)
-    {'index': 1, 'properties': {'L': 0.072, 'aper': 0.02,
-     'name': 'LS1_CA01:GV_D1124', 'type': 'drift'}}
-    >>> e1['properties']['aper'] = 0.04
-    >>> m = flameutils.configure(m, e1)
-    >>> print(flameutils.get_element(_machine=m, index=1)[0])
-    {'index': 1, 'properties': {'L': 0.072, 'aper': 0.04,
-     'name': 'LS1_CA01:GV_D1124', 'type': 'drift'}}
-    >>>
-    >>> # reconfiugre more than one element
-    >>> e_cor = flameutils.get_element(_machine=m, type='orbtrim')
-    >>> # set all horizontal correctors with theta_x = 0.001
-    >>> for e in e_cor:
-    >>>     if 'theta_x' in e['properties']:
-    >>>         e['properties']['theta_x'] = 0.001
-    >>> m = flameutils.configure(m, e_cor)
-
-    See Also
-    --------
-    get_element : Get FLAME lattice element configuration.
-    """
-    _latfile = kws.get('latfile', None)
-    _machine = machine
-    _m = machine_setter(_latfile, _machine, 'configure')
-    if _m is None:
-        return None
-
-    _c_idx, _c_dict = kws.get('c_idx'), kws.get('c_dict')
-    if _c_idx is not None and _c_dict is not None:
-        _m.reconfigure(_c_idx, _c_dict)
-    else:
-        if not isinstance(econf, list):
-            _m.reconfigure(econf['index'], econf['properties'])
-        else:
-            for e in econf:
-                _m.reconfigure(e['index'], e['properties'])
-    return _m
-
-
-=======
->>>>>>> 5a73cc2d
+
 class ModelFlame(object):
     """General FLAME modeling class.
 
@@ -794,7 +657,7 @@
 
     vstart = 0 if from_element is None else from_element
     vend = len(_m) - 1 if to_element is None else to_element
-    obs = [vend] if monitor is -1 else monitor
+    obs = [vend] if monitor == -1 else monitor
 
     vmax = vend - vstart + 1
     s = bs.state
